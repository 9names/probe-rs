# Changelog

The format is based on [Keep a Changelog](https://keepachangelog.com/en/1.0.0/)
and this project adheres to [Semantic Versioning](https://semver.org/spec/v2.0.0.html).

## [Unreleased]

### Added

- Added an option to disable use of double-buffering when downloading flash (#1030, #883)
- rtt::ChannelMode implements additional traits: Clone, Copy, serde's Serialize and Deserialize
- Added a permissions system that allows the user to specify if a full chip erase is allowed (#918)
- Added debug sequence for the nRF5340 that turns on the network core can unlock both cores by erasing them if that is permitted (#918)
- Support for core registers `msp`, `psp` and `extra`, extra containing:
  - Bits[31:24] CONTROL.
  - Bits[23:16] FAULTMASK.
  - Bits[15:8] BASEPRI.
  - Bits[7:0] PRIMASK.
- Debug port start sequence for LPC55S16. (#944)
- Added a command to print the list of all supported chips. (#946)
- Added a command to print info about a chip, such as RAM and the number of cores. (#946)
- ARM:`Session::swo_reader` that returns a wrapping implementation of `std::io::Read` around `Session::read_swo`. (#916)
- Added CortexM23 to Armv8m mapping for `target-gen`. (#966)
- Added get_target_voltage to the Probe struct to access the inner DebugProbe method. (#991)
- Debugger: Added support for showing multiple inlined functions in backtrace. (#1002)
- Debugger: Add support LocLists (attribute value of DW_AT_location) (#1025)
- Debugger: Add support for DAP Requests (ReadMemory, WriteMemory, Evaluate & SetVariable) (#1035)
- Debugger: Add support for DAP Requests (Disassemble & SetInstructionBreakpoints) (#1049)
- Debugger: Add support for stepping at 'statement' level, plus 'step in', 'step out' (#1056)
- Debugger: Add support for navigating and monitoring SVD Peripheral Registers. (#1072)
- Added GD32F3x0 series support (#1079)
- Added support for connecting to ARM devices via JTAG to the JLink probe
- Added preliminary support for ARM v7-A cores
- Added preliminary support for ARM v8-A cores
- CLI Debugger: Added 8-bit read / write memory commands
- Added Arm Serial-Wire-View (SWV) support for more targets (e.g. STM32H7 families) (#1117)
  - Support added for trace funnels and SWO peripherals
  - Added custom sequencing for STM32H7 parts to configure debug system components on attach
- Added support for ARMv8-A cores running in 64-bit mode (#1120)
- Added FPU register reading support for cortex-m cores
- Added support for Huada Semiconductor HC32F005 MCUs.

### Changed

- ARM reset sequence now retries failed reads of DHCSR, fixes >500kHz SWD for ATSAMD21.
- Chip names are now matched treating an 'x' as a wildcard. (#964)
- GDB server is now available as a subcommand in the probe-rs-cli, not as a separate binary in the `gdb-server` package anymore . (#972)
- `probe_rs::debug` and `probe-rs-debugger` changes/cleanup to the internals (#1013)
  - Removed StackFrameIterator and incorporated its logic into DebugInfo::unwind()
  - StackFrame now has VariableCache entries for locals, statics and registers
  - Modify DebugSession and CoreData to handle multiple cores.
  - Modify Variable::parent_key to be Option<i64> and use None rather than 0 values to control logic.
  - Use the updated StackFrame, and new VariableNodeType to facilitate 'lazy' loading of variables during stack trace operations. VSCode and MS DAP will request one 'level' of variables at a time, and there is no need to resolve and cache variable data unless the user is going to view/use it.
  - Improved `Variable` value formatting for complex variable types.
- Updated STM32H7 series yaml to support newly released chips. (#1011)
- Debugger: Removed the CLI mode, in favour of `probe-rs-cli` which has richer functionality. (#1041)
- Renamed `Probe::speed` to `Probe::speed_khz`.
- Debugger: Changes to DAP Client `launch.json` to prepare for WIP multi-core support. (#1072)
- `ram_download` example now uses clap syntax.
- Refactored `probe-rs/src/debug/mod.rs` into several smaller files. (#1082)
- Update STM32L4 series yaml from Keil.STM32L4xx_DFP.2.5.0. (#1086)
- Debugger: SVD uses new `expand` feature of `svd-parser` crate to expand arrays and clusters. (#1090)
- Updated cmsis-pack dependency to version 0.6.0. (#1089)
- Updated all parameters and fields that refer to memory addresses from u32 to u64 in preparation for 64-bit target support. (#1115)
- Updated `Core::read_core_reg` and `Core::write_core_reg` to work with both 32 and 64-bit values (#1119)
- Renamed `core::CoreRegisterAddress` to `core::RegisterId`, and `core::CoreRegister` to `core::MemoryMappedRegister`. (#1121)
- Updated gdb-server to use gdbstub internally (#1125)
- gdb-server now uses all cores on a target (#1125)
- gdb-server now supports floating point registers (#1133)

### Fixed

- Fixed a panic when cmsisdap probes return more transfers than requested (#922, #923)
- `probe-rs-debugger` Various fixes in PR. (#895)
  - Fix stack overflow when unwinding circular references in data structures. (#894)
  - Reworked the stack unwind in `StackFrameIterator::new()` and `StackFrameIterator::next()`
    - More reliable backtrace and register values for previous frames in the stack.
    - Lazy (on demand) load of &lt;statics&gt; variables to avoid overhead during debugging.
    - More accurate breakpoint handling from VSCode extension.
    - Virtual frames for `inlined` functions, that can step back to the call site.
  - A fix to adapt to Rust 2021 encoding of Dwarf `DW_AT_discr_value` tags for variants.
  - Updated MS DAP Protocol to 1.51.1.
  - Adapt to `defmt` 0.3 'Rzcobs' encoding to fix [VSCode #26](https://github.com/probe-rs/vscode/issues/26).
  - Support the new `defmt` 0.3 `DEFMT_LOG` environment variable.
  - Requires `probe-rs/vscode` [PR #27](https://github.com/probe-rs/vscode/pull/27)
  - Debugger: Improved RTT reliability between debug adapter and VSCode (#1035)
  - Fixed missing `derive` feature for examples using `clap`.
  - Increase SWD wait timeout (#994)
  - Debugger: Fix `Source` breakpoints only worked for a single source file. (#1098)
  - Debugger: Fix assumptions for ARM cores
  - GDB: Fix assumptions for ARM cores
- Fixed access to Arm CoreSight components being completed through the wrong AP (#1114)
- Debug: Additions to complete RISCV and 64-bit support. (#1129)
  - probe_rs::debug::Registers uses new `core::RegisterId` and `core::RegisterValue` for consistent register handling.
  - RISCV `Disassembly` works correctly for 'compressed' (RV32C isa variants) instruction sets.
  - RISCV stack unwind improvements (stack frames and registers work, variables do not resolve correctly.)
- Fixed a possible endless recursion in the J-Link code, when no chip is connected. (#1123)
- Fixed an issue with ARMv7-a/v8-a where some register values might be corrupted. (#1131)
- Fixed an issue where `probe-rs-cli`'s debug console didn't detect if the core is halted (#1131)
- Fix GDB interface to require a Mutex to enable multi-threaded usage (#1144)
<<<<<<< HEAD
- Debug: RISCV improvements (#1147).
  - Fix: Variable values now resolve correctly. This fix also fixes variables when using the rustc flag `-Cforce-frame-pointers=off` on ARM.
  - Fix: Allow unwinding past frames with no debug information (See Issue [#896](https://github.com/probe-rs/probe-rs/issues/896))
  - Fix: Using `restart` request from VSCode now works for both states of `halt_after_rest`.
  - Partial Fix: Set breakpoints and step on RISCV. Breakpoints work but stepping only works for some breakpoints. This will be addressed in a future PR.
=======
- Fix nrf9160 target file so it can erase UICR section (#1151)
>>>>>>> 3cc2a8ee

## [0.12.0]

- Added support for `chip-erase` flag under the `probe-rs-cli download` command. (#898)
- Added support for `disable-progressbars` flag under the `probe-rs-cli download` command. (#898)
- Fixed bug in `FlashLoader` not emitting `ProgressEvent::FinishedErasing` when using `do_chip_erase`. (#898)

### Added

- Added initial multicore support. (#565)
- probe-rs-cli-util: added common option structures and logic pertaining to probes and target attachment from cargo-flash. (#723)
- probe-rs-cli-util: escape hatch via `--` for extra cargo options not declared by `common_options::CargoOptions`.
- Added SWDv2 multidrop support for multi-DP chips. (#720)
- Added The possibility to use `--connect-under-reset` for the `probe-rs-cli info` command. (#775)
- Added support for flashing `bin` format binaries with the `probe-rs-cli download` command. (#774)
- Improved number parsing on all the `probe-rs-cli` commands. They now all accept normal (`01234`), hex (`0x1234`), octal (`0o1234`) and binary (`0b1`) formats. (#774)
- Added progress bars to the probe-rs-cli download command. (#776)
- Improve reliability of communication with the RISCV debug module by recovering from busy errors in batch operations. (#802)
- Added optional ability to load fixed address flashing algorithms (non PIC). (#822)
- Added target definition validation to make handling inside probe-rs easier by making some basic assumptions about the validity of the used `ChipFamily` without always checking again. (#848)
- Added support for the built in JTAG on the ESP32C3 and other ESP32 devices (#863).
- Added name field to memory regions. (#864)
- debugger: Show progress notification while device is being flashed. (#871, #884)
- Add optional ability to load fixed address flashing algorithms (non PIC). (#822)
- Added `probe-rs-cli run` command, to flash and run a binary showing RTT output.

### Removed

- probe-rs-cli-util: unused module `argument_handling`. (#760)

### Changed

- Enabled the generation of global timestamps and exception traces for ARM targets on `Session::setup_swv`.
- Changed to `hidraw` for HID access on Linux. This should allow access to HID-based probes without udev rules (#737).
- Support batching of FTDI commands and use it for RISCV (#717)
- Include the chip string for `NoRamDefined` in its error message
- Improved handling of errors in CMSIS-DAP commands (#745).
- Implemented RTT (String, BinaryLE, and Defmt) in `probe-rs-debugger` (#688).
- `probe-rs-debugger` will use the VSCode Client `launch.json` configuration to set RUST_LOG levels and send output to the VSCode Debug Console (#688).
- Bumped dependencies `bitvec 0.19.4`to `bitvec 0.22`, `nom 6.0.0` to `nom 7.0.0-alpha1`. (#756)
- `DebugProbeError::CommandNotSupportedByProbe` now holds a name string of the unsupported command.
- Target YAMLs: Renamed `core.type` values from `M0, M4, etc` to `armv6m`, `armv7m`, `armv8m`.
- Breaking API: Modify `probe-rs-rtt` interfaces to use `probe_rs::Core` rather than `Arc<Mutex<probe_rs::Session>>`.
- An opaque object is returned to represent a compiled artifact. This allows extra information to be provided
  in future without a breaking change (#795).
- Information on whether a rebuild was necessary is included in the artefact (nothing changed if
  `fresh == true`) (#795).
- `Debug` was reimplemented on `Session` (#795).
- Target YAMLs: Changed `flash_algorithms` from a map to an array. (#813)
- Reject ambiguous chip selection.
- Prefer using `read` over `read_8` for better performance and compatibility. (#829)
- Increased default RTT Timeout (retry waiting for RTT Control Block initialization) to 1000ms in `probe-rs-debugger`. (#847)
- Improved when RTT is initialized/retried, and removed `rtt_timeout` from recognized options of `probe-rs-debugger`. (#850)
- Refactor `probe-rs-debugger` code as per `launch` vs. `attach` changes documented in [VS Code extension PR # 12](https://github.com/probe-rs/vscode/pull/12) (#854)
- Breaking change: `probe-rs-debugger` and the associated [VSCode extension PR #21](https://github.com/probe-rs/vscode/pull/21) now uses camelCase for all `launch.json` properties (#885)
- Publicly export `core::RegisterFile` type.
- The trait surface for DAP/AP/DP access was cleaned up and more clarity around the access level of the API was added by properly putting `Raw` or not in the name.

### Fixed

- Detect proper USB HID interface to use for CMSIS-DAP v1 probes. Without this, CMSIS-DAP probes with multiple HID interfaces, e.g. MCUlink, were not working properly on MacOS (#722).
- When reading from a HID device, check number of bytes returned to detect USB HID timeouts.
- Fix connecting to EDBG and similar probes on MacOS (#681, #721)
- Fixed incorrect flash range in `fe310` causing flashing to fail (#732).
- Multiple default algorithims would silently select the first, now errors intead (#744).
- Fixed STM32WL targets getting a HardFault when flashing binaries larger than 64K (#762).
- Use a more reliable JTAG IR length detection when there's only a single target in the chain. Fixes an issue with the esp32c3. (#796, #823).
- Replaced `unreachable!` induced panic with logic to fix `probe-rs-debugger` failures. (#847)
- Fixed logic errors and timing of RTT initialization in `probe-rs-debugger`. (#847)
- Debugger: Do not crash the CLI when pressing enter without a command. (#875)
- Fixed panic in CLI debugger when using a command without arguments. (#873)
- Debugger: Reduce panics caused by `unwrap()` usage. (#886)
- probe-rs: When unwinding, detect if the program counter does not change anymore and stop. (#893)

### Target Support

- Added LPC5516 targets. (#853)
- Added LPC552x and LPC55S2x targets. (#742)
- Added SAM3U targets. (#833)
- Added RP2040 target (Raspberry Pi Pico). (#720)
- Added STM32WL55JCIx target. (#835)
- Add esp32.yaml with esp32c3 variant. (#846)
- Added STM32U5 series target.
- Added all RAM regions to most STM32H7 parts. (#864)

## [0.11.0]

### Added

- Support for the `HNONSEC` bit in memory access. This now allows secure access on chips which support TrustZone (#465).
- Support for RISCV chips which use the System Bus Access method for memory access when debugging (#527).
- Support for double buffering in the flash loader, which increased flashing speed (#107).
- Determine location of debug components by parsing ROM table (#431).
- Support for "flashing" data to RAM in the flash loader (#480).
- Added FTDI C232HM-DDHSL-0 to comaptible USB list for FTDI backend (#485).
- Added `--list-probes` and `-n`option to built-in GDB server binary (#486).
- Added RISCV support to GDB server (#493).
- Added `Session::target()` to access the target of a session (#497).
- Support for target description in the GDB server (#498).
- Support for register write commands in the GDB server (#510).
- Added `get_target_voltage()` function to `DebugProbe`, which can be used to read the target voltage if the probe supports it (#533).
- Added `do_chip_erase` flag to `DownloadOptions`, to allow using chip erase when flashing (#537).
- riscv: Support for memory access using system bus (#527).
- Added a generic `read` function, which can be used for memory access with maximum speed, regardless of access width (#633).
- Added an option to skip erasing the flash before programming (#628).
- Added a new debugger for VS Code, using the [Debug Adapter Protocol](https://microsoft.github.io/debug-adapter-protocol/specification). The debugger can be found in the `probe-rs-debugger` crate (#620).
- Additional datatype support for the debugger, plus easier to read display values (#631)
- Added support for raw DAP register reads and writes, using `RawDpAccess`, `RawApAccess` trait (#669, #689, #700).
- Added support for verify after flashing. (#671).
- Handle inlined functions when getting a stack trace (#678).
- Added 'Statics' (static variables) to the stackframe scopes. These are now visible in VSCode between 'Locals' and 'Registers'. This includes some additional datatypes and DWARF expression evaluation capabilities. (#683)
- Added a function to mass erase all memory. (#672).
- Handle Cortex `LOCKUP` status during debugging (#707)

### Target Support

- Added EEPROM region flashing support for STM32L071KBTx (#589).
- Added support for Microchip/Atmel SAM4 (#590).
- Added support for Microchip SAME5x and SAME70 (#596).
- Added support for Microchip SAMD10 (#597).
- Added support for Microchip SAMD11 (#444).
- Fixed support for STM32WB55 (#466).
- Updated target description for LPC55S69 to newest version (#481).
- Use pyocd flash algorithm for NRF52 (#492).
- Added support for flashing NRF52 UICR (#500).
- Updated target description for SAMD21 (#542).
- Support flashes bigger than 128 kBytes on STM32l4xx (#547).
- Added support for LPC546xx (#560).
- Added support for SiLabs EFR32 targets (#566, #567).
- Added support for flashing Intel hex files using `probe-rs-cli` (#618).
- Updated target description for NRF91 (#619).
- Added a RAM benchmark script (#514).
- Initial support for batched commands for J-Link (#515).
- Added support for the STM32F2 family (#675).
- Added support for FE310-G002 (HiFive1 Rev. B).
- Added flash algorithm for GD32VF1 family (#830).

### Changed

- Renamed `MemoryRegion::Flash` to `MemoryRegion::Nvm` (#482).
- Renamed `FlashInfo` to `NvmInfo`
- Renamed `FlashRegion` to `NvmRegion` and its `flash_info()` method to `nvm_info()`
- Renamed `FlashError::NoSuitableFlash` to `FlashError::NoSuitableNvm`
- The `into_arm_interface` and `into_riscv_interface` functions are replaced by the `try_into_arm_interface` and
  `try_into_riscv_interface` functions, which return the `Probe` struct in the case of an error. This improves the
  auto detection process (#524).
- Improved SWD protocol handling for J-Link (#443, #539, #619).
- Improved error handling for batched CMSIS-DAP commands (#445).
- Use sticky overrun behaviour for improved J-Link performance (#450).
- Better error handling for flashing (#451).
- gdb-server: Halt the chip when attaching (#461).
- Better error messages in the ram_download example (#464).
- Cache value of CSW register to reduce number of SWD transfers (#471).
- Use `erased_byte_value` from target description as default value in the flash loader (#475).
- Added retry functionality for CMSIS-DAP probes (#462).
- RISCV: Use abstract commands for CSR access for improved speed (#487).
- The `download_file` and `download_file_with_options` functions now accept `AsRef<Path>` instead of `&Path`to be more convenient to use (#545, #579).
- Use `itm-decode` to decode ITM packets instead of built-in decoder (#564).
- Flash API Improvements: Data is now owned by the `FlashLoader`and `FlashBuilder` structs to simply the API, and the `FlashLoader::commit()` accepts the `DownloadOptions` struct instead of bool flags (#605).
- Improve internal tracking of core status (#629).
- Rework SWD sequence in J-Link (#513).
- Print ST-Link version in name (#516).
- Improve argument parsing in debugger, add speed option to probe-rs-cli (#523).
- `probe_rs::flashing::DownloadOptions` is now marked `non_exhaustive`, to make it easier to add additional flags in the future.
- Replace `lazy_static` with `once_cell::sync::Lazy` (#685).
- Use new `SendError` instead of `anyhow::Error` in `cmsisdap` module (#687).

### Fixed

- Fixed `M33` breakpoints (#543).
- Fixed a bug where ST-Link v3 is not able to read 8 bit data chunks with more than 255 bytes. Currently we set the chunking to 128 bytes. This might be a bug in the ST-Link v3 firmware and might change in the future (#553, #609).
- Errors occuring while trying to open J-Link probes do not prevent other probes from working anymore (#401).
- CMSIS-DAPv1 probes with a HID report size different than 64 bytes are now supported (fixes #282).
- CMSIS-DAPv2 devices are now drained when attaching (fixes #424).
- Improved SWO speed on CMSIS-DAPv2 (fix #448).
- Session auto attach does no longer panic when no probes are connected (#442).
- probe-rs-cli: Halt core before printing backtrace (#447).
- gdb-server: Ensure registers are only read when core is halted (#455).
- Fixed loading Hex files using the flash loader (#472).
- Fixed off-by-one errors when flashing chip with contiguous memory ranges (#574).
- Ensure only ELF segments with type `PT_LOAD` are flashed (#582).
- Fixed overflow in hex file loading, and ensure addresses are calculated correctly (#604).
- RISCV: Fixed scanning for harts (#610).
- RISCV: Fixed abstract command handling (#611).
- Fixed a bus congestion issue where the chip is polled too often, leading to problems while flashing (#613).
- The breakpoint address is now verified to ensure a breakpoint at the given address is actually possible (#626).
- RISCV: Use correct address for access to `abstractauto`register (#511).
- The `--chip` argument now works without specifying the `--elf` argument (fix #517).
- Fixed: Invalid "Unable to set hardware breakpoint", by removing breakpoint caching, instead querying core directly (#632)
- Fix crash on unknown AP class. (#662).
- Fix too many chip erases in chips with multiple NvmRegions. (#670).
- Added missing `skip_erase` setter function introduced in #677 (#679).
- Fixed incorrect array size calculation (#683)
- STLink: Removed unnecessary SELECT bank switching (#692)
- STLink: chunk writes in `write_8` to avoid hitting limit (#697)
- Partial fix for a bug where `probe-rs-debugger` does not set breakpoints when the target is in _sleep_ mode (#703)

## [0.10.1]

### Fixed

- Replace calls to `unwrap()` in adi_v5_memory_interface.rs with proper error types (#440).
- Correct URL for Sentry logging in probe-rs-cli-util (#439).

## [0.10.0]

### Added

- Added support for the dedicated ST-Link API which doubles flash write speeds for ST-Link v2 (#369, #377, #397, #435).
- Added support for the STM32WLE.
- Added support for the ATSAMD21 & ATSAMD51.
- Added support for the STM32L1.
- Added support for the EFM32PG12.
- Added support for the MAX32665 & MAX32666.
- Building probe-rs now works without rustfmt being present too (#423).
- Added support for implicit ebreak in RISCV chips (#423, #430).

### Changed

- nRF devices now use the `SoftDevice Erase` algorithm for flashing which will also erase the flash if it contains the softdevice. The previous algorithm prevented users from flashing at all if a softdevice was present (#365, #366).
- The names of probe interface methods were named more consistently (#375).
- FTDI support is now opt in. Please use the `ftdi` feature for support (#378).

### Fixed

- ST-Links now retry the command if a wait was returned in during the SWD transmission (#370).
- Fixed a bug where CMSIS-DAP would not be able to open a probe with a specific VID/PID but no SN specified (#387).
- Fixed a bug where a CMSIS-DAP probe could not be opened if an USB descriptor did not contain any language. This was dominant on macOS (#389).
- Fixed support for the nRF91 (#403).
- Fixed a bug on Windows where paths were not canonicalized properly (#416).
- Fixed a bug where a target fault during AP scans would not be cleared and result in failure on some cores even tho there was no actual issue other than the scan being aborted due to an AP not being present (which is perfectly okay) (#419).
- Use the correct bit mask for the breakpoint comperator on Cortex-M0(+) devices (#434).
- Fixed a bug where breakpoints on M0 would always match the full word even if half word would have been correct (#368).

### Known issues

- Flashing on some chips (known are SAMDx and rare STM32s) with the JLink or CMSIS-DAP probes can be slow. If you see an error involving th DRW or CSW registers, please try using a speed of 100kHz and file a report in #433.

## [0.9.0]

### Added

- Added initial support for FTDI based probes.
- Added support for the STM32L5 family.
- Added support for the STM32G4 family.
- Added support for ITM tracing over SWO in general and drivers for all probes.
- The status LED on CMSIS-DAP probes is now used by probe-rs.

### Changed

- Renamed `ProgressEvent::StartFlashing` to `ProgressEvent::StartProgramming` and `ProgressEvent::PageFlashed` to `ProgressEvent::PageProgrammed` to make naming of events more consistent.

### Fixed

- Fixed a bug where a J-Link would only be opened if the VID, PID AND Serial No. would match. As the Serial is optional, only VID/PID have to match now.
- Fixed a bug with the readout of the serial string that could fail for DAP devices and lead to weird behavior.
- Fixed a bug where the serial number was not printed correctly for some ST-Links.

## [0.8.0]

### Added

- Added support for new devices in the nRF52 family - nRF52805, nRF52820 and nRF52833.
- Added support for the STM32F7 family.
- The `Session` struct and dependants now implement `Debug`.
- The J-Link driver now logs a warning if no proper target voltage is measured.
- The J-Link driver now logs some more information about the connected probe on the `INFO` and `DEBUG` levels.

### Changed

- Improved error handling by a great deal. Errors now can be unwound properly and thus displayed nicely in UI tooling.
- `Core::halt()` now requires a timeout to be specified. This ensures that procedures such as flashing wont time out when certain tasks (like erasing a sector) take longer.

### Fixed

- Fixed a bug where a probe-selector would not work for the JLink if only VID & PID were specified but no serial number.
- Fixed a bug where chip descriptions would fail to parse because of a changed behavior in a newer version of serde_yaml.
- Fixed the LPC55S66 and LPS55S69 targets.
- CMSIS-DAPv1 read operations now properly time out instead of blocking forever, thus giving the user proper feedback.
- Even if an ST-Link cannot be opened (for example on Windows due to a missing driver) it will now be listed properly, just without a serial number.
- Fixed a bug where the J-Link would not be selected properly if no serial number was provided in the selector even if there was a VID:PID pair that matched.

## [0.7.1]

### Changed

- `DebugProbeType` is now public.
- Update LPC55S66/LPC55S69 targets.

### Fixed

- Add missing core value for LPC55S66 and LPC55S69.

## [0.7.0]

### Added

- Added support for RISC-V flashloaders! An example how to write one can be found here: https://github.com/Tiwalun/hifive-flashloader.
- Added support for LLDB (works better than GDB in most cases; try it!).
- Added support for specifying a probe via VID, PID and serial number.

### Changed

- The probe-rs API was changed that no internal `Rc<RefCell<T>>`s are present anymore to enable multithreading and make the API cleaner (see https://github.com/probe-rs/probe-rs/pull/240 for the changes).
- Cleaned up the gernal GDB server code.
- Make some parts of the API public such that custom APs can be implemented and used for ARM targets (see https://github.com/probe-rs/probe-rs/pull/249, https://github.com/probe-rs/probe-rs/pull/253)
- Removed a great deal of (non-panicking) unwraps inside the code.
- Improved erroring by a great deal. Removed error stacking and started using anyhow for upper-level errors. This allows for nicer error printing!

### Fixed

- Fixed a bug where an empty DAP-Link batch would just crash without a proper error message.
- Fixed a check where the serial number of the stlink which would be supported at a minimum was too low (off by one).
- Fixed the broken vCont & memory-map commands in the GDB stub.
- Fixed deserialization of flash algorithm descriptions which enables to load target descriptions during runtime.
- Fixed an issue where the error message would say that more than one probe was found when no probe was detected at all.
- Fixed a bug in the gdb-server that causes it to never halt after a continue.
- Fixed an issue where the gdb-server would always use 100 % cpu time of the core it's running on.

## [0.6.2]

### Added

- `WireProtocol` now implements `Serialize`.

### Fixed

- The GDB stub will no longer crash when GDB tries to access invalid memory.

### Known issues

- Some ST M3s such as the STM32F103 are known to have reset issues. See [#216](https://github.com/probe-rs/probe-rs/pull/216).

## [0.6.1]

### Added

- Support for the STM32F3 family was added.
- Added support for most Holtek ARM chips.
- Added support for the STM32H7 and M7 cores.

### Changed

- DAPlink implementation now batches `read_register` and `write_register`
  commands, executing the entire batch when either the batch is full or a
  `read_register` is requested, returning the read result or an error which
  may indicate an error with a batched command. As a consequence,
  `write_register` calls may return `Ok(())` even if they have not been
  submitted to the probe yet, but any read will immediately execute the batch.
  Operations such as device flashing see around 350% speedup.
- Improved error handling for STLinks that have an older firmware which doesn't support multiple APs.
- The flash layout reporting struct is less verbose now.

### Fixed

- Fix a bug in the CLI where it would always be unable to attach to the probe.

### Known issues

- Some ST M3s such as the STM32F103 are known to have reset issues. See [#216](https://github.com/probe-rs/probe-rs/pull/216).

## [0.6.0]

### Added

- Flashing support for the STM32L4 series.
- Added the possibility to set the speed on DebugProbes and also implemented it for all three supported probes (CMSIS-DAP, ST-Link and J-Link).
- Make M3 cores selectable from built in targets.
- Make the filling of erased flash sectors with old contents possible. When flashing, the minimal erase unit is a sector. If the written contents do not span a sector, we would erase portions of the flash which are not written afterwards. Sometimes that is undesired and one wants to only replace relevant parts of the flash. Now the user can select whether they want to restore unwritten but erased parts to the previous contents. The flash builder now automatically reads to be erased and not written contents beforehand and adds them to the to be written contents.
- Added a flash visualizer which can generate an SVG of the layouted flash contents.

### Changed

- Improved error handling for the flash download module.
- Improved error messages for ARM register operations.
- The `flash` module has been renamed to `flashing`.
- Downloading a file now has the possibility to add options instead of multiple parameters to clean up the interface.
- `read8`/`write8` implement true 8-bit accesses if they are supported by target.
- Improved build times by changing code generation for targets. For more details, see [PR #191](https://github.com/probe-rs/probe-rs/pull/191).
- Improved logging for ELF loading. If there was no loadable sections before, nothing would happen. Now it is properly reported, that there was no loadable sections.

### Fixed

- Fix the usage of ST-Link V3.
- Removed an unwrap that could actually crash.
- Fixed a bug where reading a chip definition from a YAML file would always fail because parsing a `ChipFamily` from YAML was broken.
- Fixed a bug in the ST-Link support, where some writes were not completed. This lead to problems when flashing a device, as the
  final reset request was not properly executed.
- Refactored 8-bit memory access in ADIMemoryInterface, fixing some edge case crashes in the process. Also rewrote all tests to be more thorough.
- Fixed 8/16-bit memory access processing in `MockMemoryAP`.
- Protocol selection for JLink now will properly honor the actual capabilities of the JLink instead of crashing if the capability was missing.
- Fix an issue where probes would double attach to a target, potentially leading to issues.

## [0.5.1]

### Fixed

- Fix a bug where M3 targets would not be able to load the core.

## [0.5.0]

### Added

- Flashing support for the STM32G0 series.
- Flashing support for the STM32F0 series.
- Flashing support for the STM32WB55 series.
- Support for RISCV debugging using a Jlink debug probe.
- Support for SWD debugging using a Jlink debug probe.

### Changed

- The entire API was overhauled. The Probe, Session and Core structs have different interaction and APIs now.
  Please have a look at the docs and examples to get an idea of the new interface.
  The new API supports multiple architectures and makes the initialization process until the point where you can talk to a core easier.
  The core methods don't need a passed probe anymore. Instead it stores an Rc to the Session object internally. The Probe object is taken by the Session which then can attach to multiple cores.
  The modules have been cleaned up. Some heavily nested hierarchy has been flattened.
- More consistent and clean naming and reporting of errors in the stlink and daplink modules. Also the errorhandling for the probe has been improved.

### Fixed

- Various fixes

### Known issues

- Some chips do not reset automatically after flashing
- The STM32L0 cores have issues with flashing.

## [0.4.0]

### Added

- A basic GDB server was added \o/ You can either use the provided `gdb-server` binary or use `cargo flash --gdb` to first flash the target and then open a GDB session. There is many more new options which you can list with `cargo flash --help`.
- Support for multiple breakpoints was added. Breakpoints can now conveniently be set and unset. probe-rs checks for you that there is a free breakpoint and complains if not.
- A flag to disable progressbars was added. Error reporting was broken because of progressbar overdraw. Now one can disable progress bars to see errors. In the long run this has to be fixed.
- Added an improved way to create a `Probe`.
- Added an older USB PID to have probe-rs detect older STLinks with updated Firmware.
- Added support for flashing with different sector properties. This fixed broken flashing on the STM M4s.

### Changed

- Code generation for built in targets was split off into a separate crate so probe-rs can be built without built in targets if one doesn't want them.

### Fixed

- Fixed setting and clearing breakpoints on M4 cores.

## [0.3.0]

Improved flashing for `cargo-flash` considering speed and useability.

### Added

- Increased the raw flashing speed by factor 10 and the actual flashing speed for small programs by factor 5. This is done using batched CMSIS-DAP transfers.
- Added CMSIS-Pack powered flashing. This feature essentially enables to flash any ARM core which can also be flashed by ARM Keil.
- Added progress bars for flash progress indication.
- Added `nrf-recover` feature that unlocks nRF52 chips through Nordic's custom `AP`

### Changed

- Improved target autodetection with better error distinction.
- Improved messaging overall.

### Fixed

- Various bugfixes
- Binaries bigger than a sector can now be flashed.

## [0.2.0]

Initial release on crates.io

- Added parsing of yaml (or anything else) config files for flash algorithm definitions, such that arbitrary chips can be added.
- Modularized code to allow other cores than M0 and be able to dynamically load chip definitions.
- Added target autodetection.
- Added M4 targets.
- Working basic flash downloader with nRF51.
- Introduce cargo-flash which can automatically build & flash the target elf file.

[unreleased]: https://github.com/probe-rs/probe-rs/compare/0.12.0...master
[0.12.0]: https://github.com/probe-rs/probe-rs/compare/0.11.0...0.12.0
[0.11.0]: https://github.com/probe-rs/probe-rs/compare/v0.10.1...0.11.0
[0.11.0-alpha.1]: https://github.com/probe-rs/probe-rs/compare/v0.10.1...0.11.0-alpha.1
[0.10.1]: https://github.com/probe-rs/probe-rs/compare/v0.10.0...v0.10.1
[0.10.0]: https://github.com/probe-rs/probe-rs/compare/v0.9.0...v0.10.0
[0.9.0]: https://github.com/probe-rs/probe-rs/compare/v0.8.0...v0.9.0
[0.8.0]: https://github.com/probe-rs/probe-rs/compare/v0.7.1...v0.8.0
[0.7.1]: https://github.com/probe-rs/probe-rs/compare/v0.7.0...v0.7.1
[0.7.0]: https://github.com/probe-rs/probe-rs/compare/v0.6.2...v0.7.0
[0.6.2]: https://github.com/probe-rs/probe-rs/compare/v0.6.1...v0.6.2
[0.6.1]: https://github.com/probe-rs/probe-rs/compare/v0.6.0...v0.6.1
[0.6.0]: https://github.com/probe-rs/probe-rs/compare/v0.5.1...v0.6.0
[0.5.1]: https://github.com/probe-rs/probe-rs/compare/v0.5.0...v0.5.1
[0.5.0]: https://github.com/probe-rs/probe-rs/compare/v0.4.0...v0.5.0
[0.4.0]: https://github.com/probe-rs/probe-rs/compare/v0.3.0...v0.4.0
[0.3.0]: https://github.com/probe-rs/probe-rs/compare/v0.2.0...v0.3.0
[0.2.0]: https://github.com/probe-rs/probe-rs/releases/tag/v0.2.0<|MERGE_RESOLUTION|>--- conflicted
+++ resolved
@@ -98,15 +98,12 @@
 - Fixed an issue with ARMv7-a/v8-a where some register values might be corrupted. (#1131)
 - Fixed an issue where `probe-rs-cli`'s debug console didn't detect if the core is halted (#1131)
 - Fix GDB interface to require a Mutex to enable multi-threaded usage (#1144)
-<<<<<<< HEAD
 - Debug: RISCV improvements (#1147).
   - Fix: Variable values now resolve correctly. This fix also fixes variables when using the rustc flag `-Cforce-frame-pointers=off` on ARM.
   - Fix: Allow unwinding past frames with no debug information (See Issue [#896](https://github.com/probe-rs/probe-rs/issues/896))
   - Fix: Using `restart` request from VSCode now works for both states of `halt_after_rest`.
   - Partial Fix: Set breakpoints and step on RISCV. Breakpoints work but stepping only works for some breakpoints. This will be addressed in a future PR.
-=======
 - Fix nrf9160 target file so it can erase UICR section (#1151)
->>>>>>> 3cc2a8ee
 
 ## [0.12.0]
 
